--- conflicted
+++ resolved
@@ -328,9 +328,10 @@
     pass
 
 
-<<<<<<< HEAD
 class PVNotSufficientException(Exception):
-=======
+    pass
+
+
 class IPAMReleaseUpdateFailed(Exception):
     pass
 
@@ -340,5 +341,4 @@
 
 
 class NodeHasNoAttachedVolume(Exception):
->>>>>>> 76cf9dfa
     pass