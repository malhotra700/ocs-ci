import logging
import pytest
import time

<<<<<<< HEAD
from ocs_ci.framework.pytest_customization.marks import (
    skipif_rbd_not_deployed,
    skipif_cephfs_not_deployed,
)
from ocs_ci.framework.testlib import ManageTest, tier4c, ignore_leftovers
=======
from ocs_ci.framework.testlib import (
    ManageTest,
    tier4c,
    ignore_leftovers,
    skipif_ibm_cloud,
)
>>>>>>> 7d181f7e
from ocs_ci.helpers.sanity_helpers import Sanity
from ocs_ci.ocs.node import wait_for_nodes_status, get_nodes
from ocs_ci.utility.retry import retry
from ocs_ci.ocs.exceptions import CommandFailed, ResourceWrongStatusException
from ocs_ci.ocs.resources.pod import wait_for_storage_pods, list_of_nodes_running_pods

log = logging.getLogger(__name__)


@ignore_leftovers
@skipif_rbd_not_deployed
@skipif_cephfs_not_deployed
@tier4c
class TestOCSWorkerNodeShutdown(ManageTest):
    """
    Test case validate both the MDS pods rbd and cephfs plugin Provisioner
    pods and not running on same node post shutdown and recovery

    """

    @pytest.fixture(autouse=True)
    def init_sanity(self):
        """
        Initialize Sanity instance

        """

        self.sanity_helpers = Sanity()

    @pytest.mark.polarion_id("OCS-2315")
    @skipif_ibm_cloud
    def test_check_pod_status_after_two_nodes_shutdown_recovery(
        self, nodes, node_restart_teardown
    ):
        """
        Test case to check MDS pods rbd and cephfs plugin Provisioner
        pods not running on same node post shutdown and recovery node

        """

        # Get MDS, rbd, cephfs plugin provisioner pods running nodes
        # before shutdown

        log.info("Check pod nodes before nodes shutdown")
        list_of_nodes_running_pods(selector="rook-ceph-mds")

        list_of_nodes_running_pods(selector="csi-rbdplugin-provisioner")

        list_of_nodes_running_pods(selector="csi-cephfsplugin-provisioner")

        # Get the node list
        node = get_nodes(node_type="worker", num_of_nodes=2)

        # Shutdown 2 worker nodes for 10 mins
        nodes.stop_nodes(nodes=node)

        waiting_time = 600
        log.info(f"Waiting for {waiting_time} seconds")
        time.sleep(waiting_time)

        nodes.start_nodes(nodes=node)

        # Validate all nodes are in READY state and up
        retry(
            (CommandFailed, TimeoutError, AssertionError, ResourceWrongStatusException),
            tries=30,
            delay=15,
        )(wait_for_nodes_status(timeout=1800))

        # Check the node are Ready state and check cluster is health ok
        self.sanity_helpers.health_check()
        wait_for_storage_pods()

        # Get MDS, rbd & cephfs plugin provisioner pods running
        # nodes post-recovery
        mds_running_nodes_after_recovery = list_of_nodes_running_pods(
            selector="rook-ceph-mds"
        )

        rbd_provisioner_running_nodes_after_recovery = list_of_nodes_running_pods(
            selector="csi-rbdplugin-provisioner"
        )

        cephfs_provisioner_running_nodes_after_recovery = list_of_nodes_running_pods(
            selector="csi-cephfsplugin-provisioner"
        )

        assert len(set(mds_running_nodes_after_recovery)) == len(
            mds_running_nodes_after_recovery
        ), "MDS running on same node, Not expected!!!"
        log.info("MDS pods not running on same node")

        assert len(set(rbd_provisioner_running_nodes_after_recovery)) == len(
            rbd_provisioner_running_nodes_after_recovery
        ), "rbd plugin provisioner pods running on Same node, Not expected"
        log.info("RBD plugin provisioner pods not running on same node")

        assert len(set(cephfs_provisioner_running_nodes_after_recovery)) == len(
            cephfs_provisioner_running_nodes_after_recovery
        ), "cephfs plugin provisioner pods running on Same node, Not expected"
        log.info("CEPHFS plugin provisioner pods not running on same node")<|MERGE_RESOLUTION|>--- conflicted
+++ resolved
@@ -2,20 +2,12 @@
 import pytest
 import time
 
-<<<<<<< HEAD
-from ocs_ci.framework.pytest_customization.marks import (
-    skipif_rbd_not_deployed,
-    skipif_cephfs_not_deployed,
-)
-from ocs_ci.framework.testlib import ManageTest, tier4c, ignore_leftovers
-=======
 from ocs_ci.framework.testlib import (
     ManageTest,
     tier4c,
     ignore_leftovers,
     skipif_ibm_cloud,
 )
->>>>>>> 7d181f7e
 from ocs_ci.helpers.sanity_helpers import Sanity
 from ocs_ci.ocs.node import wait_for_nodes_status, get_nodes
 from ocs_ci.utility.retry import retry
@@ -26,8 +18,6 @@
 
 
 @ignore_leftovers
-@skipif_rbd_not_deployed
-@skipif_cephfs_not_deployed
 @tier4c
 class TestOCSWorkerNodeShutdown(ManageTest):
     """
